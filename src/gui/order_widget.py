from PySide6.QtWidgets import (
    QWidget,
    QVBoxLayout,
    QHBoxLayout,
    QTableWidget,
    QTableWidgetItem,
    QPushButton,
    QLabel,
    QMessageBox,
)
from PySide6.QtCore import Qt, Slot, QTimer
import logging

from ..database.cache import SupabaseCache

from ..printer.manager import PrinterManager

class OrderWidget(QWidget):
    def __init__(self):
        super().__init__()
        self.printer_manager = PrinterManager()
        self.cache = SupabaseCache()
        self.cache.setup_sqlite()
        self.setup_ui()
        self.orders = []

        # 주문 갱신을 위한 단일 타이머
        self.update_timer = QTimer()
        self.update_timer.timeout.connect(self.check_for_updates)
        self.update_timer.start(5000)

        # 초기 주문 로드
        self.refresh_orders()
        
    def setup_ui(self):
        # 메인 레이아웃
        layout = QVBoxLayout(self)
        
        # 상단 레이아웃 (제목 + 버튼)
        top_layout = QHBoxLayout()
        title_label = QLabel("실시간 주문 현황")
        title_label.setStyleSheet("font-size: 18px; font-weight: bold;")
        top_layout.addWidget(title_label)
        
        refresh_btn = QPushButton("새로고침")
        refresh_btn.clicked.connect(self.refresh_orders)
        top_layout.addWidget(refresh_btn)

        sync_btn = QPushButton("데이터 동기화")
        sync_btn.clicked.connect(self.sync_static_tables)
        top_layout.addWidget(sync_btn)

        print_btn = QPushButton("영수증 출력")
        print_btn.clicked.connect(self.print_receipt)
        top_layout.addWidget(print_btn, alignment=Qt.AlignRight)
        
        layout.addLayout(top_layout)
        
        # 주문 테이블
        self.order_table = QTableWidget()
        self.order_table.setColumnCount(6)
        self.order_table.setHorizontalHeaderLabels([
            "주문번호", "회사명", "메뉴", "매장식사", "총액", "상태"
        ])
        self.order_table.horizontalHeader().setStretchLastSection(True)
        layout.addWidget(self.order_table)

        # 알림 레이블
        self.notice_label = QLabel("")
        layout.addWidget(self.notice_label)
        
        # 스타일 설정
        self.setStyleSheet("""
            QTableWidget {
                background-color: white;
                border: 1px solid #ddd;
            }
            QTableWidget::item {
                padding: 5px;
            }
            QPushButton {
                background-color: #4CAF50;
                color: white;
                border: none;
                padding: 8px 16px;
                border-radius: 4px;
            }
            QPushButton:hover {
                background-color: #45a049;
            }
        """)
    
    @Slot()
    def refresh_orders(self):
        """주문 목록을 새로고침합니다."""
        try:
            # 주문 관련 테이블 동기화
            for table in ["order", "order_item", "order_item_option"]:
                self.cache.fetch_and_store_table(table)

            orders = self.cache.get_recent_orders()

            # 테이블 초기화
            self.order_table.setRowCount(0)
            self.orders = []

            # 새로운 주문 데이터 추가
            for order in orders:
                detail = self.cache.join_order_detail(order["order_id"])
                self.add_order(detail)

            self.notice_label.setText("")

        except Exception as e:
            QMessageBox.warning(self, "오류", f"주문 목록 갱신 중 오류가 발생했습니다: {str(e)}")
    
    @Slot()
    def print_receipt(self):
        # 선택된 주문의 영수증 출력
        current_row = self.order_table.currentRow()
        if current_row >= 0:
            order_item = self.order_table.item(current_row, 0)
            order_data = order_item.data(Qt.UserRole)
            if order_data:
                success = self.printer_manager.print_receipt(order_data)
                if not success:
                    QMessageBox.warning(self, "출력 실패", "영수증 출력 중 오류가 발생했습니다.")
    
    def add_order(self, order_data):
        """새로운 주문을 테이블에 추가"""
        try:
            row_position = self.order_table.rowCount()
            self.order_table.insertRow(row_position)

            # 주문 데이터 설정
            item_id = QTableWidgetItem(order_data.get("order_id", "N/A"))
            item_id.setData(Qt.UserRole, order_data)
            self.order_table.setItem(row_position, 0, item_id)
            
            # 회사명
            company_name = order_data.get("company_name", "N/A")
            self.order_table.setItem(row_position, 1, QTableWidgetItem(company_name))
            
            # 메뉴 항목 구성
            items = order_data.get("items", [])
            items_text = "\n".join([
                f"{item.get('name', 'N/A')} x{item.get('quantity', 1)}"
                for item in items
            ])
            self.order_table.setItem(row_position, 2, QTableWidgetItem(items_text))
            
            # 매장식사 여부
            is_dine_in = "매장식사" if order_data.get("is_dine_in", True) else "포장"
            self.order_table.setItem(row_position, 3, QTableWidgetItem(is_dine_in))
            
            # 총액
            total_price = f"{order_data.get('total_price', 0):,}원"
            self.order_table.setItem(row_position, 4, QTableWidgetItem(total_price))
            
            # 상태
            status = "출력완료" if order_data.get("is_printed", False) else "신규"
            self.order_table.setItem(row_position, 5, QTableWidgetItem(status))
            
            self.orders.append(order_data)
        except Exception as e:
            QMessageBox.warning(self, "오류", f"주문 추가 중 오류가 발생했습니다: {str(e)}")

    @Slot()
    def sync_static_tables(self):
        """고정 테이블을 수동 동기화합니다."""
        tables = [
            "company",
            "menu_category",
            "menu_item",
            "menu_item_option_group",
            "option_group",
            "option_group_item",
            "option_item",
        ]
        try:
            for table in tables:
                self.cache.fetch_and_store_table(table)
            QMessageBox.information(self, "동기화", "고정 데이터 동기화가 완료되었습니다.")
        except Exception as e:
            QMessageBox.warning(self, "오류", f"동기화 중 오류가 발생했습니다: {str(e)}")

    def check_for_updates(self):
        """새 주문을 확인하고 필요한 경우 목록을 갱신"""
        try:
            if self.cache.poll_new_orders():
<<<<<<< HEAD
                self.notice_label.setText("새 주문이 있습니다. 새로고침해주세요.")
        except Exception as e:
            logging.error(f"Error while polling new orders: {e}")
            self.notice_label.setText("주문 확인 중 오류가 발생했습니다.")
=======
                self.refresh_orders()
            else:
                self.notice_label.setText("")
        except Exception:
            pass
>>>>>>> fb6b9305
<|MERGE_RESOLUTION|>--- conflicted
+++ resolved
@@ -188,15 +188,11 @@
         """새 주문을 확인하고 필요한 경우 목록을 갱신"""
         try:
             if self.cache.poll_new_orders():
-<<<<<<< HEAD
                 self.notice_label.setText("새 주문이 있습니다. 새로고침해주세요.")
+                self.refresh_orders()
+            else:
+                self.notice_label.setText("")
         except Exception as e:
             logging.error(f"Error while polling new orders: {e}")
             self.notice_label.setText("주문 확인 중 오류가 발생했습니다.")
-=======
-                self.refresh_orders()
-            else:
-                self.notice_label.setText("")
-        except Exception:
-            pass
->>>>>>> fb6b9305
+            pass